History
-------

All notable changes to this project will be documented in this file.

The format is based on
`Keep a Changelog <http://keepachangelog.com/en/1.0.0/>`_
and this project adheres to
`Semantic Versioning <http://semver.org/spec/v2.0.0.html>`_.


[Unreleased]
~~~~~~~~~~~~

Summary
^^^^^^^

Fixed
^^^^^

Added
^^^^^

Changed
^^^^^^^

Deprecated
^^^^^^^^^^

Removed
^^^^^^^

Attribution
^^^^^^^^^^^

[v0.5.2] - 2020-08-12
~~~~~~~~~~~~~~~~~~~~~

Summary
^^^^^^^

* Python API: small backwards compatible patches to add useful features.
* C API: small backwards incompatible patch to support Python API patch.

Added
^^^^^

* Support for hyperparameters (i.e., parameters of the prior distribution),
  by making :class:`~.Prior.Prior` inherit from
  :class:`~.ParameterSubspace.ParameterSubspace`. Custom hyperparameters can
  then be defined in a subclass initiliser, or otherwise. The hyperparameters
  are merged into the :class:`~.Likelihood.Likelihood` parameter subspace as
  mostly normal parameters (with small caveat in the form of property
  :attr:`~.Parameter.Parameter.is_hyperparameter`) and can have their own
  prior (the hyperprior) implemented in a :class:`~.Prior.Prior` subclass along
  with the other free parameters in the model. A tutorial will be delivered in
  due course. These modifications are backwards compatible.
* Simple support for transforming from global to local variables (for image-
  plane calculations) with the help of a file on disk, whose path can be
  specified dynamically in Python and relayed to the relevant extension where a
  custom model implemention can do I/O with the file. This is useful if one has
  a set of files containing precomputed data, but understandably does not want
  to do filesystem acrobatics or recompile an extension every time the file
  path changes. Setting the file path dynamically in this way is akin to
  changing the value of some discrete variable in the mapping between global
  and local variables. With thanks to Anna Bilous for the suggestion. A tutorial
  will be delivered when possible.
<<<<<<< HEAD
* Added :meth:`~.Instrument.Instrument.channel_edges` property, and updated
=======
* Added :attr:`~.Instrument.Instrument.channel_edges` property, and updated
>>>>>>> 9de601e7
  tutorials to reflect this new concrete implementation.

Changed
^^^^^^^

* The ``init_local_variables`` function signature in the header
  ``xpsi/surface_radiation_field/local_variables.pxd``, and in the
  corresponding ``xpsi/surface_radiation_field/archive/local_variables``
  extensions. You would have to modify a custom extension module manually to
  match the function signature declared in the header.

Fixed
^^^^^

* Removed remnant manual Sphinx method signatures; the decorator now preserves
  the method signature so automated Sphinx doc works on those decorated methods.
* Updated package docstring to reflect name change.
* Uses of ``xpsi.Data.channel_range`` property to adhere to future deprecation.


[v0.5.1] - 2020-08-07
~~~~~~~~~~~~~~~~~~~~~

Fixed
^^^^^

* Bug when plotting intensity sky maps because a line was inadvertently
  removed.
* Some mutable defaults in :class:`xpsi.Elsewhere` and :class:`xpsi.Everywhere`.
* Conditional statement in :meth:`xpsi.Photosphere.embed`.

Added
^^^^^

* Capability to add custom parameters when instantiating
  :class:`xpsi.Photosphere`, which is useful for calling image plane extensions
  whilst passing global variables, without having to instantiate
  surface-discretisation classes and without having to handle global variable
  values at compile time or from disk for runtime access.


[v0.5.0] - 2020-08-06
~~~~~~~~~~~~~~~~~~~~~

Summary
^^^^^^^

* The major change is an update and refactoring of the post-processing module
  to work again with past API changes. (The module was not being kept up to date
  with previous releases listed below because it wasn't to our knowledge
  being used by anyone yet, and thus we focussed on other features.) The module
  has been refactored to be more modular, flexible, and extensible. For
  instance, posterior signal-plot classes can be added by the user and
  complex plotting routines can thus be developed, as demonstrated in the
  concrete classes such as :class:`xpsi.PostProcessing.PulsePlot`. The plot
  classes have been used to reproduce (with improved functionality and
  performance) the relevant signal plots from :ref:`R19`, as demonstrated
  in the post-processing tutorial notebook and embedded in the class docstrings
  for reference.
* Development of online documentation pages, including project organisation
  pages and a Code of Conduct (please read), and development of docstrings.
  Note that some snippets of documentation look forward to v1.0 (e.g., release
  of technical notes in the repo itself).

Fixed
^^^^^

* The :class:`xpsi.Data` docstring explanations have been improved for clarity,
  mainly regarding the instrument channel definitions. The explanation is of how
  the information contained in a :class:`xpsi.Data` instance pertains to the
  *loaded* instrument response (sub)matrix.
* The :class:`xpsi.Instrument` docstrings have also been improved for clarity,
  explaining the relationship to :class:`xpsi.Data` in more detail.
* Update extension module for background marginalisation to take distinct phase
  sets associated with hot regions.
* The constructor :meth:`xpsi.Spacetime.fixed_spin` inclination upper bound
  is :math:`\pi/2` radians to eliminate degeneracy due to equatorial-reflection
  symmetry in the default prior on source-receiver geometric configuration.
* Tweak caching (memoization) so that cache and current vectors are equal at
  the end of likelihood evaluation routine.
* Generally clean up naming and docstrings for extension modules. Add return
  types.
* Bug was fixed for transforming posterior sample sets and prior samples when
  parameter orders different in sample files and a prior object due to API
  updates. Whether this solution is to be long-term is to be decided; more
  generally need to figure out how to elegantly handle derived parameters that
  are not needed for likelihood evaluation (those derived parameters are
  instances of :class:`xpsi.Parameter`) but are of interest for post-processing.
* Handle ``param_plot_lims=None`` correctly in
  :class:`xpsi.PostProcessing.CornerPlotter`.
* Checked for unintended mutable defaults package-wide, and fixed as
  appropriate.
* Fix bugs in ``CustomPrior`` class (:ref:`example_script`; these example
  modules were not run at the time of translation between past API versions, so
  only found bugs when making post-processing tutorial for this release).
* The formatting of annotated credible intervals in
  :class:`xpsi.PostProcessing.CornerPlotter` has been improved by inferring the
  largest number of decimal places needed for two non-zero decimal digits, and
  then formatting the median and quantile differences to this shared decimal
  precision above the on-diagonal panels. If the numbers cannot be well-
  represented by this scheme, the user could try a unit transformation.
* Tried to tweak automated margins for intensity sky map multi-panel plots,
  so as not to sometimes partially cut an axis label.
* Bug that prevented animation of sky map frames written to disk because the
  frames were not cached in memory by reimaging.

Added
^^^^^

* The :class:`xpsi.Data` is now concrete in implementation, such that in common
  usage patterns, it does not need to be subclassed.
* A constructor to :class:`xpsi.Data` to load a phase-folded event list and
  phase-bin the events in a subset of selected channels.
* A :meth:`xpsi.Data.channels` property that holds the instrument channels
  to be checked by a :class:`xpsi.Signal` instance against those declared for
  the loaded instrument response (sub)matrix. This property as also required by
  the post-processing module (namely, :class:`xpsi.PostProcessing.ResidualPlot`
  and the other :class:`xpsi._signalplot.SignalPlot` subclasses).
* A :meth:`xpsi.Instrument.channels` property that holds the instrument
  channels to be checked by a :class:`xpsi.Signal` instance against those
  declared for the event data matrix.
* Support for multiple instruments operating on the same incident signal due to
  assumed effective time-invariance of the signal generated during one
  rotational cycle of the surface radiation field.
* Module :mod:`xpsi.surface_radiation_field` to call atmosphere extensions
  directly (without the calls being embedded in integration algorithms), for
  checking implementation of complicated atmospheres such as those requiring
  interpolation with respect to a numerical lookup table.
* Support for the extension module for calculating the local surface radiation
  field variables to read in numerical model data. An example extension module
  designed to execute nearest-neighbour lookup amonst an general unstructured
  array of points of the openness of magnetic field lines has been developed.
* Add simple energy annotation option to photon specific intensity sky-map
  panels.
* State the energy units (keV) that the :class:`xpsi.Instrument` must comply
  with when energy interval bounds are specified.
* State the units of variables such as energy and specific intensity in the
  surface radiation field extension module. These requirements may be found in
  function body comments.
* Explain in :class:`xpsi.PostProcessing.CornerPlotter` docstring the order in
  which posteriors are plotted given the input order.
* Post-processing switches to overwrite transformed-sample files and
  combined-run files on disk.
* Workaround to handle the case where due to API changes, the relationship
  between sample parameter vectors on disk and the parameter vector in the
  current API are related not just by reordering, but transformations. This
  is demonstrated in the post-processing tutorial instead of transforming the
  original sample files on disk in place, the transformed files written to disk
  contain both the transformed vector (same number of elements) to match the
  parameters defined under the current API (the order of the vector can be
  different between the :class:`xpsi.ParameterSubspace` underlying with a
  :class:`xpsi.Likelihood` instance and the files on disk containing the
  transformed samples), and the additional derived parameters.
* Attempt to free up memory when :meth:`xpsi.Photosphere.images` is no longer
  needed, but memory-intensive operations need to be performed.
* Attempt to free memory properly after animating a sky-map phase sequence.

Changed
^^^^^^^

* Change (Earth) inclination parameter :math:`i` to :math:`\cos(i)` so that the
  default prior density function is isotropic.
* The object formerly named ``xpsi.Pulse`` has had its name changed to
  :class:`xpsi.Signal`, and across the package, names that were ``pulse`` are
  apart from potential corner cases or documentation instances of the word,
  are now ``signal``, because when support joint likelihood functions over
  multiple instruments, some data sets are phase averaged. Moreover, *signal*
  is arguably clearer in meaning than *pulse*, once it has been established
  that the signals the package focuses on are *pulsed* but depending on
  the instrument, the data we confront the model with has some degree of phase
  (timing) resolution that might be insufficient for phase-resolved
  observations.
* The :class:`xpsi.Data` definition of the ``last`` channel has changed to be
  the index of the last row in the loaded instrument response (sub)matrix,
  instead of being the index of the last row plus one; this means that the
  value exposed via a property is ``last+1``.
* For numerical atmospheres of same number of grid dimensions, improved
  extension ``surface_radiation_field/archive/{hot,elsewhere}/numerical.pyx``
  module to infer grid size for memory allocation and interpolation searches
  (implemented automatic inference of grid size, but hard-coded
  four-dimensional cubic polynomial interpolation persistent). Different
  those atmospheres can be loaded simply via a Python subclass without
  the relevant extension module being recompiled.
* The :class:`xpsi.Photosphere` class sometimes does no surface discretisation,
  so allow no hot regions, elsewhere, or everywhere objects; then image-plane
  discretisation can be accessed without dummy object creation.
* Tweak :class:`xpsi.SpectrumPlot` settings to print a warning statement that
  spectrum plot works best with logarithmic spacing, and the user has to shadow
  class attribute with ``logspace_y=False``.
* Do not print :class:`xpsi.HotRegion` instance parameter properties upon
  creation if fixed at boundary value so that the region is fully described by
  fewer parameters.
* Merged energy integration extension modules into one.
* Made phase shift parameters (strictly) unbounded; remember however that for a
  sensible prior, bound the phase shifts on a unit interval, and thus it is
  required that phase bounds are specified and finite.
* In extensions, modified phase shifting so that a shift permitted by unbounded
  phase parameter does not require many iterations to decrement or increment to
  unit interval (achieved simply with floor operation).

Deprecated
^^^^^^^^^^

* The :meth:`xpsi.Data.channel_range` property has been renamed to
  :meth:`xpsi.Data.index_range` so as to avoid confusion between these numbers
  and the true instrument channels. *The old property will be removed for
  release v1.0*.

Removed
^^^^^^^

* The ensemble MCMC sample backend for post-processing because we do not expect
  it to be useful in the immediate future, but requires some non-trivial
  development work to meld properly with the current post-processing module
  which is focussed on nested sampling. This functionality will be reintroduced
  in a future release (refer to :ref:`todo`). The ensemble sampler can still be
  run, however, and the native backend for accessing sample information on disk
  is demonstrated in a tutorial notebook. However, the runs cannot be processed
  for posterior integrals and visualisation using the same tools as available
  for nested sampling runs.

Attribution
^^^^^^^^^^^

* With thanks to Sebastien Guillot (testing and feedback),
  Devarshi Choudhury (testing and feedback),
  Sam Geen & Bob de Witte (Windows installation advice),
  and Anna L. Watts (documentation patches and feedback).


[v0.4.1] - 2020-06-03
~~~~~~~~~~~~~~~~~~~~~

Fixed
^^^^^

* Function signatures to match header declarations in atmosphere extensions:
  ``xpsi/surface_radiation_field/archive/elsewhere/numerical.pyx`` to match
  ``xpsi/surface_radiation_field/elsewhere_radiation_field.pxd``.
  With thanks to Sebastien Guillot.


[v0.4.0] - 2020-02-14
~~~~~~~~~~~~~~~~~~~~~

Summary
^^^^^^^

* Mainly new features.
* Backwards compatible (apart from possible corner cases).

Fixed
^^^^^

* Removed a spurious geometric factor in the integrator that discretises the
  surface with a static mesh. This integrator was called by the ``Elsewhere``
  class. The error when this factor is included is O(1%) at 600 Hz for soft
  emission from the entire stellar disk, and then scales with spin and energy
  beyond this. To reproduce the bug, find the commented out ``/ superlum`` in
  file ``xpsi/cellmesh/integrator_for_time_invariance.pyx`` (line 251) and
  uncomment it. Then reinstall the package. When this factor is included, the
  mesh itself is moving in the context of the images subtended by its
  constituent elements on our sky. We want the mesh to be static so that this
  integrator can be used for faster calculation of time-invariant signals.
* Bug in which the prior density factor is incorporated twice if a ``Likelihood``
  instance held a reference to a ``Prior`` object and these are merged into
  a ``Posterior`` object which is fed to the ensemble sampler. If the prior
  density was *flat*, this bug will have had no effect on posterior
  distributions.

Added
^^^^^

* New features are the simulation of signals from more general surface
  radiation fields that globally span the stellar surface. This can be
  done with several types of integrator.
* The new image-plane discretisation integrator supports imaging of a star,
  and Python functionality has been added to automate plotting and animation
  of intensity sky maps.
* A new tutorial to the documentation to demonstrate these new features and
  an internal cross-check of distinct integration algorithms.
* A visual introduction to the documentation pages with some animated sky maps.


[v0.3.6] - 2020-01-24
~~~~~~~~~~~~~~~~~~~~~

Fixed
^^^^^

* Some code snippets in documentation examples of prior implementation
  with the latest API minor version (v0.3).

Changed
^^^^^^^

* Modify the ``HotRegions`` class to function with two *or more* hot region
  objects.


[v0.3.5] - 2020-01-22
~~~~~~~~~~~~~~~~~~~~~

Summary
^^^^^^^

* Docstring edits and backwards compatible changes to several class
  initialisation arguments.

Attribution
^^^^^^^^^^^

* Based mostly on discussion with and feedback from Devarshi Choudhury.

Fixed
^^^^^

* Some docs formatting problems.
* Some corrections to example scripts/modules updated in v0.3.4 to use
  current API.

Changed
^^^^^^^

* The photospheric mode frequency parameter is not converted to an angular
  frequency until it is used, so the cached value matches the docstring
  description.

Deprecated
^^^^^^^^^^

* The ``is_secondary`` argument of the ``HotRegion`` class. Use ``is_antiphased`` instead
  to ensure future compatibility.
* The ``store`` argument of the ``Pulse`` class. Use ``cache`` instead to ensure future
  compatibility.


[v0.3.4] - 2020-01-20
~~~~~~~~~~~~~~~~~~~~~

Summary
^^^^^^^

* A few patches including backwards compatible improvements.
* Various docstring/comment/doc edits.
* Update docs example model to use v0.3.4 API.

Fixed
^^^^^

* Ensure consistency between input parameter ``bounds`` and ``values`` by
  always requiring dictionaries. Fix applies to ``Elsewhere`` and 
  ``Photosphere``. Courtesy Sebastien Guillot.
* Gravitational mass doc typo fix.

Changed
^^^^^^^

* Add input argument checks to ``Likelihood.check`` method.
* Add default ``hypercube=None`` to ``Prior.inverse_sample_and_transform``
  method.
* If derived parameters found in subspace, assume an update is needed because
  cache mechanism not in place. (WIP.)


[v0.3.3] - 2020-01-20
~~~~~~~~~~~~~~~~~~~~~

Fixed
^^^^^

* At several places in the ``Likelihood`` class, calls were place to ``self``,
  forgetting that ``Likelihood`` overwrites ``ParameterSubspace.__call__``.
  Now calls are ``super(Likelihood, self).__call__()`` to obtain the current
  parameter vector.

[v0.3.2] - 2020-01-16
~~~~~~~~~~~~~~~~~~~~~

Summary
^^^^^^^

* Bug fixes. Backwards compatible.
* When initializing the ensemble-MCMC chains using an nd-ball, the inclusion
  in the prior support was checked by passing a vector to ``Prior.__call__`` but
  that code assumed that the parameter vector had already been assigned and
  can be accessed through the ``ParameterSubspace``. As a result either an
  exception would be thrown (if parameter objects have no value set) or the
  support condition would be evaluated for some preset vector that does not
  change has we iterate through chains.
* The ``Likelihood.check`` method now has a fallback implementation given that
  the NumPy ``allclose`` function in v1.17 does not support Python 2.7.

Attribution
^^^^^^^^^^^

* Based on testing by Sebastien Guillot.

Fixed
^^^^^

* The ``EnsembleSampler`` so that it does not rely on the ``CustomPrior.__call__``
  implementation to handle a vector argument. Chains should now be in
  prior support from the start and never leave.
* The ``Likelihood.check`` method so that a call to a ``Likelihood`` instance
  updates the parameters with a vector if the physical points are passed
  for value checking.
* The ``Likelihood.check`` method error error handling and if/else branching
  has been fixed.
* Some typographic errors in docs.

Changed
^^^^^^^

* The way ``EnsembleSampler`` accesses the prior object.


[v0.3.1] - 2019-12-12
~~~~~~~~~~~~~~~~~~~~~

Fixed
^^^^^

* Some docstring and Sphinx-related formatting.


[v0.3.0] - 2019-12-10
~~~~~~~~~~~~~~~~~~~~~

Summary
^^^^^^^

* Not backwards compatible.
* The main feature is a more sophisticated backend for handling parameters,
  parameter subspaces, and the object hierarchy that forms the modelling
  language. Notably, the parameter objects can be accessed everywhere more
  readily, with dictionary-like functionality that alleviates the problem
  of remembering the imposed order of parameters in a vector. Resultantly,
  there is much more freedom when a user constructs a model and interfaces
  it with sampling software.
* Model parameters can either be *free*, *fixed/frozen* at some scalar value,
  or *derived* deterministically from other model parameters.
* The docs and tutorials have also been updated to reflect these developments.

Attribution
^^^^^^^^^^^

* Feedback and ideas for the above development were discussed at an X-PSI
  workshop in Amsterdam, November 25-29 2019:
  Sebastien Guillot, Emma van der Wateren, Devarshi Choudhury, Pushpita Das,
  Anna Bilous, and Anna Watts.

Added
^^^^^

* A new class ``xpsi.Parameter`` of which every model parameter is an instance.

Changed
^^^^^^^

* The ``xpsi.ParameterSubspace`` class, which has far more sophisticated behaviours
  as a parameter container. The class, upon initialisation with arguments,
  also merges parameters and subspaces into a higher-dimensional (sub)space.
  Most other classes in the modelling language *inherit* from the
  ``xpsi.ParameterSubspace`` class.
* The ``xpsi.TwoHotRegions`` class is now dedicated to representing antipodally
  reflection-symmetric configurations only to simplify the choice of which
  class to use between ``xpsi.HotRegions`` and ``xpsi.TwoHotRegions``. However,
  antipodally reflection-symmetric models can also be constructed using
  just ``xpsi.HotRegions`` because of the new *derived* parameter support. The
  may be a minor speed difference: ``xpsi.TwoHotRegions``
  should be very slightly faster, but it might be imperceptible. Future
  warning: in the future ``xpsi.TwoHotRegions`` might removed altogther for
  simplication.
* The ``xpsi.Photosphere`` class can be instantiated to encapsulate only a
  reference to an ``xpsi.Elsewhere`` instance, and no ``xpsi.HotRegion`` instances.
  An ``xpsi.Elsewhere`` instance can by definition only generate a
  phase-invariant signal. However, further development is needed to handle
  this phase-invariant signal efficiently for likelihood functionality,
  given that operations with respect to phase are not required. Instead
  likelihood functions would be defined only with respect to energy.

Removed
^^^^^^^

* The ``xpsi.ParameterSpace`` module. The global model parameter space is also
  simply an intance of the ``xpsi.ParameterSubspace`` class.<|MERGE_RESOLUTION|>--- conflicted
+++ resolved
@@ -65,11 +65,7 @@
   changing the value of some discrete variable in the mapping between global
   and local variables. With thanks to Anna Bilous for the suggestion. A tutorial
   will be delivered when possible.
-<<<<<<< HEAD
-* Added :meth:`~.Instrument.Instrument.channel_edges` property, and updated
-=======
 * Added :attr:`~.Instrument.Instrument.channel_edges` property, and updated
->>>>>>> 9de601e7
   tutorials to reflect this new concrete implementation.
 
 Changed
